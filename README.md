# opennb 📓

[![PyPI](https://img.shields.io/pypi/v/opennb)](https://pypi.org/project/opennb/)
[![Python Versions](https://img.shields.io/pypi/pyversions/opennb)](https://pypi.org/project/opennb/)
[![Ruff](https://img.shields.io/endpoint?url=https://raw.githubusercontent.com/astral-sh/ruff/main/assets/badge/v2.json)](https://github.com/astral-sh/ruff)
[![pytest](https://github.com/basnijholt/opennb/actions/workflows/pytest-uv.yml/badge.svg)](https://github.com/basnijholt/opennb/actions/workflows/pytest-uv.yml)

📓 Open Jupyter notebooks from GitHub repositories or URLs directly in Jupyter.
Very useful in conjunction with [`uvx`](https://docs.astral.sh/uv/concepts/tools/#tools).

> [!TIP]
> Try `uvx --with "pipefunc[docs]" opennb pipefunc/pipefunc/example.ipynb` to open a notebook from the [`pipefunc`](https://github.com/pipefunc/pipefunc) repository and ensure its dependencies are installed.

<details>
<summary>ToC</summary>
<!-- START doctoc generated TOC please keep comment here to allow auto update -->
<!-- DON'T EDIT THIS SECTION, INSTEAD RE-RUN doctoc TO UPDATE -->

- [Features](#features)
- [Usage](#usage)
  - [Arguments](#arguments)
- [Examples](#examples)
- [Installation](#installation)
- [License](#license)
- [Contributing](#contributing)

<!-- END doctoc generated TOC please keep comment here to allow auto update -->
</details>

## Features

- 📦 Open notebooks directly from GitHub repositories
- 🔄 Automatic default branch detection
- 🌳 Support for specific branches
- 🔗 Direct URL support
- 🚀 Pass-through of Jupyter notebook arguments
- 📥 Integration with `uvx` for dependency management

## Usage

Open a notebook from a GitHub repository:

```bash
opennb owner/repo/path/to/notebook.ipynb
```

This defaults to the default branch of the repository.

Or specify a specific branch:

```bash
opennb owner/repo@branch#path/to/notebook.ipynb
```

Open directly from a URL:

```bash
opennb https://example.com/notebook.ipynb
```

> [!IMPORTANT]
> `opennb` is especially useful when used with [`uvx`](https://docs.astral.sh/uv/guides/tools/).

Use with `uvx` to install dependencies and open a notebook in one go:

```bash
uvx --with dependency opennb owner/repo/path/to/notebook.ipynb
```

For example, to open a notebook from the `pipefunc` repository and ensure its dependencies are installed:

```bash
uvx --with "pipefunc[docs]" opennb pipefunc/pipefunc/example.ipynb
```

### Arguments

All arguments after the notebook specification are passed directly to `jupyter notebook`:

```bash
opennb owner/repo/notebook.ipynb --port 8888 --no-browser
```

## Examples

Open a notebook from the main branch:

```bash
opennb owner/repo/notebook.ipynb
```

Open from a specific branch:

```bash
opennb jupyter/notebook@main#docs/source/examples/Notebook/Notebook%20Basics.ipynb
```

Open with custom Jupyter settings:

```bash
opennb owner/repo/notebook.ipynb --NotebookApp.token='my-token'
```

## Installation

<<<<<<< HEAD
- 📦 Open notebooks directly from GitHub repositories
- 🔄 Automatic default branch detection
- 🌳 Support for specific branches
- 🔗 Direct URL support
- 🚀 Pass-through of Jupyter notebook arguments
- 📥 Integration with `uvx` for dependency management
- 👽 Also works with Jupytext `.md` or `.py` notebooks
=======
Install using pip:

```bash
pip install opennb
```

Or using [uv](https://github.com/astral-sh/uv):

```bash
uv pip install opennb
```
>>>>>>> a176deb2

## License

MIT License

## Contributing

Contributions are welcome! Please feel free to submit a Pull Request.<|MERGE_RESOLUTION|>--- conflicted
+++ resolved
@@ -35,6 +35,7 @@
 - 🔗 Direct URL support
 - 🚀 Pass-through of Jupyter notebook arguments
 - 📥 Integration with `uvx` for dependency management
+- 👽 Also works with Jupytext `.md` or `.py` notebooks
 
 ## Usage
 
@@ -103,15 +104,6 @@
 
 ## Installation
 
-<<<<<<< HEAD
-- 📦 Open notebooks directly from GitHub repositories
-- 🔄 Automatic default branch detection
-- 🌳 Support for specific branches
-- 🔗 Direct URL support
-- 🚀 Pass-through of Jupyter notebook arguments
-- 📥 Integration with `uvx` for dependency management
-- 👽 Also works with Jupytext `.md` or `.py` notebooks
-=======
 Install using pip:
 
 ```bash
@@ -123,7 +115,6 @@
 ```bash
 uv pip install opennb
 ```
->>>>>>> a176deb2
 
 ## License
 
